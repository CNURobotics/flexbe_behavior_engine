#!/usr/bin/env python

import roslib; roslib.load_manifest('flexbe_onboard')
import rospy
import rospkg
import os
import sys
import inspect
import threading
import time
import smach
import random
import yaml
import zlib
import xml.etree.ElementTree as ET

from flexbe_core import Logger
from flexbe_core.reload_importer import ReloadImporter

from flexbe_msgs.msg import BehaviorSelection, BEStatus, ContainerStructure, CommandFeedback
from flexbe_core.proxy import ProxyPublisher, ProxySubscriberCached

from std_msgs.msg import Int32, Empty


'''
Created on 20.05.2013

@author: Philipp Schillinger
'''

class VigirBeOnboard(object):
    '''
    Implements an idle state where the robot waits for a behavior to be started.
    '''

    TEMP_MODULE_NAME_TEMPLATE = 'tmp_%d'

    def __init__(self):
        '''
        Constructor
        '''
        self.be = None
        self._current_behavior = None
        Logger.initialize()
        smach.set_loggers (
            rospy.logdebug, # hide SMACH transition log spamming
            rospy.logwarn,
            rospy.logdebug,
            rospy.logerr
        )

        #ProxyPublisher._simulate_delay = True
        #ProxySubscriberCached._simulate_delay = True

        behaviors_package = "flexbe_behaviors"
        if rospy.has_param("~behaviors_package"):
            behaviors_package = rospy.get_param("~behaviors_package")
            rospy.loginfo("Using custom behaviors package: %s" % behaviors_package)
        else:
            rospy.loginfo("Using default behaviors package: %s" % behaviors_package)

        # prepare temp folder
        rp = rospkg.RosPack()
        self._tmp_folder = os.path.join(rp.get_path('flexbe_onboard'), 'tmp/')
        if not os.path.exists(self._tmp_folder):
            os.makedirs(self._tmp_folder)
        sys.path.append(self._tmp_folder)
        
        # prepare manifest folder access
        manifest_folder = os.path.join(rp.get_path(behaviors_package), 'behaviors/')
        rospy.loginfo("Parsing available behaviors...")
        file_entries = [os.path.join(manifest_folder, filename) for filename in os.listdir(manifest_folder) if not filename.startswith('#')]
        manifests = sorted([xmlpath for xmlpath in file_entries if not os.path.isdir(xmlpath)])
        self._behavior_lib = dict()
        for i in range(len(manifests)):
<<<<<<< HEAD
            try:
                m = ET.parse(manifests[i]).getroot()
            except ET.ParseError:
                rospy.logerr('Failed to parse behavior description xml file: "%s"' % manifests[i])
            else:
                e = m.find("executable")
                self._behavior_lib[i] = {"name": m.get("name"), "package": e.get("package_path").split(".")[0], "file": e.get("package_path").split(".")[1], "class": e.get("class")}
                # rospy.loginfo("+++ " + self._behavior_lib[i]["name"])

=======
            m = ET.parse(manifests[i]).getroot()
            e = m.find("executable")
            self._behavior_lib[i] = {"name": m.get("name"), "package": e.get("package_path").split(".")[0], "file": e.get("package_path").split(".")[1], "class": e.get("class")}
#            rospy.loginfo("+++ " + self._behavior_lib[i]["name"])
        
        # enable automatic reloading of all subsequent modules on reload
        _reload_importer = ReloadImporter()
        _reload_importer.add_reload_path(self._tmp_folder)
        behaviors_folder = os.path.abspath(os.path.join(rp.get_path(self._behavior_lib[0]['package']), '..'))
        _reload_importer.add_reload_path(behaviors_folder)
        _reload_importer.enable()
        
>>>>>>> 2b22b482
        self._pub = ProxyPublisher()
        self._sub = ProxySubscriberCached()

        self.status_topic = 'flexbe/status'
        self.feedback_topic = 'flexbe/command_feedback'

        self._pub.createPublisher(self.status_topic, BEStatus, _latch = True)
        self._pub.createPublisher(self.feedback_topic, CommandFeedback)

        # listen for new behavior to start
        self._running = False
        self._switching = False
        self._sub.subscribe('flexbe/start_behavior', BehaviorSelection, self._behavior_callback)

        # heartbeat
        self._pub.createPublisher('flexbe/heartbeat', Empty)
        self._execute_heartbeat()

        rospy.sleep(0.5) # wait for publishers etc to really be set up
        self._pub.publish(self.status_topic, BEStatus(code=BEStatus.READY))
        rospy.loginfo('\033[92m--- Behavior Engine ready! ---\033[0m')
        
    def _behavior_callback(self, msg):
        thread = threading.Thread(target=self._behavior_execution, args=[msg])
        thread.daemon = True
        thread.start()

    def _behavior_execution(self, msg):
        if self._running:
            Logger.loginfo('--> Initiating behavior switch...')
            self._pub.publish(self.feedback_topic, CommandFeedback(command="switch", args=['received']))
        else:
            Logger.loginfo('--> Starting new behavior...')

        be = self._prepare_behavior(msg)
        if be is None:
            Logger.logerr('Dropped behavior start request because preparation failed.')
            if self._running:
                self._pub.publish(self.feedback_topic, CommandFeedback(command="switch", args=['failed']))
            else:
                rospy.loginfo('\033[92m--- Behavior Engine ready! ---\033[0m')
            return

        if self._running:
            if self._switching:
                Logger.logwarn('Already switching, dropped new start request.')
                return
            self._pub.publish(self.feedback_topic, CommandFeedback(command="switch", args=['start']))
            if not self._is_switchable(be):
                Logger.logerr('Dropped behavior start request because switching is not possible.')
                self._pub.publish(self.feedback_topic, CommandFeedback(command="switch", args=['not_switchable']))
                return
            self._switching = True
            active_state = self.be.get_current_state()
            rospy.loginfo("Current state %s is kept active.", active_state.name)
            try:
                be.prepare_for_switch(active_state)
                self._pub.publish(self.feedback_topic, CommandFeedback(command="switch", args=['prepared']))
            except Exception as e:
                Logger.logerr('Failed to prepare behavior switch:\n%s' % str(e))
                self._switching = False
                self._pub.publish(self.feedback_topic, CommandFeedback(command="switch", args=['failed']))
                return
            rospy.loginfo('Preempting current behavior version...')
            self.be.preempt_for_switch()
            rate = rospy.Rate(10)
            while self._running:
                rate.sleep()
            self._switching = False

        self._running = True
        self.be = be

        result = ""
        try:
            rospy.loginfo('Behavior ready, execution starts now.')
            rospy.loginfo('[%s : %s]', be.name, msg.behavior_checksum)
            self.be.confirm()
            args = [self.be.requested_state_path] if self.be.requested_state_path is not None else []
            self._pub.publish(self.status_topic, BEStatus(behavior_id=self.be.id, code=BEStatus.STARTED, args=args))
            result = self.be.execute()
            if self._switching:
                self._pub.publish(self.status_topic, BEStatus(behavior_id=self.be.id, code=BEStatus.SWITCHING))
            else:
                self._pub.publish(self.status_topic, BEStatus(behavior_id=self.be.id, code=BEStatus.FINISHED, args=[str(result)]))
        except Exception as e:
            self._pub.publish(self.status_topic, BEStatus(behavior_id=msg.behavior_checksum, code=BEStatus.FAILED))
            Logger.logerr('Behavior execution failed!\n%s' % str(e))
            import traceback
            Logger.loginfo(traceback.format_exc())
            result = "failed"

        try:
            self._cleanup_behavior(msg.behavior_checksum)
        except Exception as e:
            rospy.logerr('Failed to clean up behavior:\n%s' % e)

        self.be = None
        if not self._switching:
            rospy.loginfo('Behavior execution finished with result %s.', str(result))
            rospy.loginfo('\033[92m--- Behavior Engine ready! ---\033[0m')
        self._running = False


    def _prepare_behavior(self, msg):
        # get sourcecode from ros package
        try:
            rp = rospkg.RosPack()
            # use id 255 for updating current behavior
            if self._current_behavior is not None and msg.behavior_id == 255:
                behavior = self._current_behavior
            else:
                behavior = self._behavior_lib[msg.behavior_id]
            be_filepath = os.path.join(rp.get_path(behavior["package"]), 'src/' + behavior["package"] + '/' + behavior["file"] + '_tmp.py')
            if os.path.isfile(be_filepath):
                be_file = open(be_filepath, "r")
                rospy.logwarn("Found a tmp version of the referred behavior! Assuming local test run.")
            else:
                be_filepath = os.path.join(rp.get_path(behavior["package"]), 'src/' + behavior["package"] + '/' + behavior["file"] + '.py')
                be_file = open(be_filepath, "r")
            be_content = be_file.read()
            be_file.close()
        except Exception as e:
            Logger.logerr('Failed to retrieve behavior from library:\n%s' % str(e))
            self._pub.publish(self.status_topic, BEStatus(behavior_id=msg.behavior_checksum, code=BEStatus.ERROR))
            return

        self._current_behavior = behavior

        # apply modifications if any
        try:
            file_content = ""
            last_index = 0
            for mod in msg.modifications:
                file_content += be_content[last_index:mod.index_begin] + mod.new_content
                last_index = mod.index_end
            file_content += be_content[last_index:]
            checksum = zlib.adler32(file_content)
            # make checksum check pass when updating current behavior
            if msg.behavior_id == 255:
                msg.behavior_checksum = checksum
            if msg.behavior_checksum != checksum:
                mismatch_msg = ("Checksum mismatch of behavior versions! \n"
                                "Attempted to load behavior: %s\n"
                                "Make sure that all computers are on the same version a.\n"
                                "Also try: rosrun flexbe_widget clear_cache" % str(be_filepath))
                raise Exception(mismatch_msg)
            else:
                rospy.loginfo("Successfully applied %d modifications." % len(msg.modifications))
        except Exception as e:
            Logger.logerr('Failed to apply behavior modifications:\n%s' % str(e))
            self._pub.publish(self.status_topic, BEStatus(behavior_id=msg.behavior_checksum, code=BEStatus.ERROR))
            return

        # create temp file for behavior class
        temp_module_name = self.TEMP_MODULE_NAME_TEMPLATE % msg.behavior_checksum
        try:
            file_path = os.path.join(self._tmp_folder, temp_module_name + '.py')
            sc_file = open(file_path, "w")
            sc_file.write(file_content)
            sc_file.close()
        except Exception as e:
            Logger.logerr('Failed to create temporary file for behavior class:\n%s' % str(e))
            self._pub.publish(self.status_topic, BEStatus(behavior_id=msg.behavior_checksum, code=BEStatus.ERROR))
            return

        # import temp class file and initialize behavior
        try:
            package = __import__(temp_module_name, fromlist=[temp_module_name])
            clsmembers = inspect.getmembers(package, lambda member: inspect.isclass(member) and member.__module__ == package.__name__)
            beclass = clsmembers[0][1]
            be = beclass()
            rospy.loginfo('Behavior ' + be.name + ' created.')
        except Exception as e:
            Logger.logerr('Exception caught in behavior definition:\n%s' % str(e))
            self._pub.publish(self.status_topic, BEStatus(behavior_id=msg.behavior_checksum, code=BEStatus.ERROR))
            return
        
        # import contained behaviors
        contain_list = {}
        try:
            contain_list = self._build_contains(be, "")
        except Exception as e:
            Logger.logerr('Failed to load contained behaviors:\n%s' % str(e))
            return
            
        # initialize behavior parameters
        if len(msg.arg_keys) > 0:
            rospy.loginfo('The following parameters will be used:')
        try:
            for i in range(len(msg.arg_keys)):
                if msg.arg_keys[i] == '':
                    # action call has empty string as default, not a valid param key
                    continue 
                key_splitted = msg.arg_keys[i].rsplit('/', 1)
                if len(key_splitted) == 1:
                    behavior = ''
                    key = key_splitted[0]
                    rospy.logwarn('Parameter key %s has no path specification, assuming: /%s' % (key, key))
                else:
                    behavior = key_splitted[0]
                    key = key_splitted[1]
                found = False
                
                if behavior == '' and hasattr(be, key):
                    self._set_typed_attribute(be, key, msg.arg_values[i])
                    # propagate to contained behaviors
                    for b in contain_list:
                        if hasattr(contain_list[b], key):
                            self._set_typed_attribute(contain_list[b], key, msg.arg_values[i], b)
                    found = True

                for b in contain_list:
                    if b == behavior and hasattr(contain_list[b], key):
                        self._set_typed_attribute(contain_list[b], key, msg.arg_values[i], b)
                        found = True
                            
                if not found:   
                    rospy.logwarn('Parameter ' + msg.arg_keys[i] + ' (set to ' + msg.arg_values[i] + ') not implemented')

        except Exception as e:
            Logger.logerr('Failed to initialize parameters:\n%s' % str(e))
            self._pub.publish(self.status_topic, BEStatus(behavior_id=msg.behavior_checksum, code=BEStatus.ERROR))
            return

        # build state machine
        try:
            be.set_up(id=msg.behavior_checksum, autonomy_level=msg.autonomy_level, debug=False)
            be.prepare_for_execution(self._convert_input_data(msg.input_keys, msg.input_values))
            rospy.loginfo('State machine built.')
        except Exception as e:
           Logger.logerr('Behavior construction failed!\n%s' % str(e))
           self._pub.publish(self.status_topic, BEStatus(behavior_id=msg.behavior_checksum, code=BEStatus.ERROR))
           return

        return be

     
    def _is_switchable(self, be):
        if self.be.name != be.name:
            Logger.logerr('Unable to switch behavior, names do not match:\ncurrent: %s <--> new: %s' % (self.be.name, be.name))
            return False
        # locked inside
        # locked state exists in new behavior
        #if self.be.id == be.id:
            #Logger.logwarn('Behavior version ID is the same.')
        #    Logger.logwarn('Skipping behavior switch, version ID is the same.')
        #    return False
        # ok, can switch
        return True


    def _cleanup_behavior(self, behavior_checksum):
        temp_module_name = self.TEMP_MODULE_NAME_TEMPLATE % behavior_checksum
        if temp_module_name in sys.modules:
            del(sys.modules[temp_module_name])
        file_path = os.path.join(self._tmp_folder, '%s.py' % temp_module_name)
        try:
            os.remove(file_path)
        except OSError:
            pass
        try:
            os.remove(file_path + 'c')
        except OSError:
            pass

        
    def _set_typed_attribute(self, obj, name, value, behavior=''):
        attr = getattr(obj, name)
        if type(attr) is int:
            value = int(value)
        elif type(attr) is long:
            value = long(value)
        elif type(attr) is float:
            value = float(value)
        elif type(attr) is bool:
            value = (value != "0")
        elif type(attr) is dict:
            value = yaml.load(value)
        setattr(obj, name, value)
        suffix = ' (' + behavior + ')' if behavior != '' else ''
        rospy.loginfo(name + ' = ' + str(value) + suffix)


    def _convert_input_data(self, keys, values):
        # there is no reliable clean way to check type conversion in Python
        result = dict()
        for k,v in zip(keys, values):
            result[k] = v
            try:
                result[k] = int(v)
                continue
            except ValueError:
                pass
            try:
                result[k] = float(v)
                continue
            except ValueError:
                pass
            if v.lower() == 'false':
                result[k] = False
                continue
            if v.lower() == 'true':
                result[k] = True
                continue
            if len(v) >= 2 and v[0] == '[' and v[-1] == ']':
                result[k] = v[1:-1].split(',')
        return result

        

    def _build_contains(self, obj, path):
        contain_list = dict((path+"/"+key,value) for (key,value) in getattr(obj, 'contains', {}).items())
        add_to_list = {}
        for b_id, b_inst in contain_list.items():
            add_to_list.update(self._build_contains(b_inst, b_id))
        contain_list.update(add_to_list)
        return contain_list


    def _execute_heartbeat(self):
        thread = threading.Thread(target=self._heartbeat_worker)
        thread.daemon = True
        thread.start()

    def _heartbeat_worker(self):
        while True:
            self._pub.publish('flexbe/heartbeat', Empty())
            time.sleep(1) # sec<|MERGE_RESOLUTION|>--- conflicted
+++ resolved
@@ -74,7 +74,6 @@
         manifests = sorted([xmlpath for xmlpath in file_entries if not os.path.isdir(xmlpath)])
         self._behavior_lib = dict()
         for i in range(len(manifests)):
-<<<<<<< HEAD
             try:
                 m = ET.parse(manifests[i]).getroot()
             except ET.ParseError:
@@ -84,11 +83,6 @@
                 self._behavior_lib[i] = {"name": m.get("name"), "package": e.get("package_path").split(".")[0], "file": e.get("package_path").split(".")[1], "class": e.get("class")}
                 # rospy.loginfo("+++ " + self._behavior_lib[i]["name"])
 
-=======
-            m = ET.parse(manifests[i]).getroot()
-            e = m.find("executable")
-            self._behavior_lib[i] = {"name": m.get("name"), "package": e.get("package_path").split(".")[0], "file": e.get("package_path").split(".")[1], "class": e.get("class")}
-#            rospy.loginfo("+++ " + self._behavior_lib[i]["name"])
         
         # enable automatic reloading of all subsequent modules on reload
         _reload_importer = ReloadImporter()
@@ -97,7 +91,6 @@
         _reload_importer.add_reload_path(behaviors_folder)
         _reload_importer.enable()
         
->>>>>>> 2b22b482
         self._pub = ProxyPublisher()
         self._sub = ProxySubscriberCached()
 
